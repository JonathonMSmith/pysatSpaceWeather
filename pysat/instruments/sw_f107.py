--- conflicted
+++ resolved
@@ -53,14 +53,6 @@
 
 platform = 'sw'
 name = 'f107'
-<<<<<<< HEAD
-tags = {'': 'Daily value of F10.7',
-        'all': 'All F10.7 values',
-        'forecast': 'SWPC Forecast F107 data next (3 days)',
-        '45day': 'Air Force 45-day Forecast'}
-# dict keyed by sat_id that lists supported tags for each sat_id
-sat_ids = {'': ['', 'all', 'forecast', '45day']}
-=======
 tags = {'': 'Daily LASP value of F10.7',
         'all': 'All LASP F10.7 values',
         'prelim': 'Preliminary SWPC daily solar indices',
@@ -68,27 +60,19 @@
         'forecast': 'SWPC Forecast F107 data next (3 days)',
         '45day': 'Air Force 45-day Forecast'}
 # dict keyed by sat_id that lists supported tags for each sat_id
-sat_ids = {'':['', 'all', 'prelim', 'daily', 'forecast', '45day']}
->>>>>>> 1cfdafdc
+sat_ids = {'': ['', 'all', 'prelim', 'daily', 'forecast', '45day']}
 # dict keyed by sat_id that lists supported tags and a good day of test data
 # generate todays date to support loading forecast data
 now = pysat.datetime.now()
 today = pysat.datetime(now.year, now.month, now.day)
 tomorrow = today + pds.DateOffset(days=1)
 # set test dates
-<<<<<<< HEAD
 test_dates = {'': {'': pysat.datetime(2009, 1, 1),
                    'all': pysat.datetime(2009, 1, 1),
+                   'prelim': pysat.datetime(2009, 1, 1),
+                   'daily': tomorrow,
                    'forecast': tomorrow,
                    '45day': tomorrow}}
-=======
-test_dates = {'':{'': pysat.datetime(2009,1,1), 
-                  'all': pysat.datetime(2009,1,1),
-                  'prelim': pysat.datetime(2009,1,1),
-                  'daily': tomorrow,
-                  'forecast': tomorrow,
-                  '45day': tomorrow}}
->>>>>>> 1cfdafdc
 
 
 def load(fnames, tag=None, sat_id=None):
@@ -114,11 +98,8 @@
     -----
     Called by pysat. Not intended for direct use by user.
 
-<<<<<<< HEAD
     """
 
-=======
->>>>>>> 1cfdafdc
     if tag == '':
         # f107 data stored monthly, need to return data daily
         # the daily date is attached to filename
@@ -141,12 +122,6 @@
         result = pds.read_csv(fnames[0], index_col=0, parse_dates=True)
 
     meta = pysat.Meta()
-<<<<<<< HEAD
-    meta['f107'] = {'units': 'SFU',
-                    'long_name': 'F10.7 cm solar index',
-                    'desc': 'F10.7 cm radio flux in Solar Flux Units (SFU)'}
-
-=======
     meta['f107'] = {meta.units_label: 'SFU',
                     meta.name_label: 'F10.7 cm solar index',
                     meta.desc_label:
@@ -190,9 +165,7 @@
         meta['o3_flare'] = {meta.name_label: '3 Optical Flares',
                             meta.desc_label: '3-class Optical Flares',
                             meta.fill_label: -1}
-                      
-                    
->>>>>>> 1cfdafdc
+
     return result, meta
 
 
@@ -235,13 +208,8 @@
             out = pysat.Files.from_os(data_path=data_path,
                                       format_str=format_str)
             if not out.empty:
-<<<<<<< HEAD
-                out.ix[out.index[-1] + pds.DateOffset(months=1) -
-                       pds.DateOffset(days=1)] = out.iloc[-1]
-=======
                 out.loc[out.index[-1] + pds.DateOffset(months=1)
-                        - pds.DateOffset(days=1)] = out.iloc[-1]  
->>>>>>> 1cfdafdc
+                        - pds.DateOffset(days=1)] = out.iloc[-1]
                 out = out.asfreq('D', 'pad')
                 out = out + '_' + out.index.strftime('%Y-%m-%d')
             return out
@@ -309,7 +277,7 @@
         elif tag == 'daily':
             format_str = 'f107_daily_{year:04d}-{month:02d}-{day:02d}.txt'
             files = pysat.Files.from_os(data_path=data_path,
-                                       format_str=format_str)
+                                        format_str=format_str)
 
             # pad list of files data to include most recent file under tomorrow
             if not files.empty:
@@ -321,12 +289,7 @@
         elif tag == 'forecast':
             format_str = 'f107_forecast_{year:04d}-{month:02d}-{day:02d}.txt'
             files = pysat.Files.from_os(data_path=data_path,
-<<<<<<< HEAD
                                         format_str=format_str)
-=======
-                                       format_str=format_str)
-
->>>>>>> 1cfdafdc
             # pad list of files data to include most recent file under tomorrow
             if not files.empty:
                 pds_off = pds.DateOffset(days=1)
@@ -352,6 +315,7 @@
     else:
         raise ValueError('A data_path must be passed to the loading routine ' +
                          'for F107')
+
 
 def download(date_array, tag, sat_id, data_path, user=None, password=None):
     """Routine to download F107 index data
@@ -407,17 +371,6 @@
             # process
             raw_dict = json.loads(r.text)['noaa_radio_flux']
             data = pds.DataFrame.from_dict(raw_dict['samples'])
-<<<<<<< HEAD
-            times = [pysat.datetime.strptime(time, '%Y %m %d')
-                     for time in data.pop('time')]
-            data.index = times
-            # replace fill with NaNs
-            idx, = np.where(data['f107'] == -99999.0)
-            data.iloc[idx, :] = np.nan
-            # create file
-            data.to_csv(os.path.join(data_path, 'f107_monthly_' +
-                                     date.strftime('%Y-%m') + '.txt'))
-=======
             if data.empty:
                 warnings.warn("no data for {:}".format(date), UserWarning)
             else:
@@ -426,11 +379,10 @@
                 data.index = times
                 # replace fill with NaNs
                 idx, = np.where(data['f107'] == -99999.0)
-                data.iloc[idx,:] = np.nan
+                data.iloc[idx, :] = np.nan
                 # create file
                 data.to_csv(os.path.join(data_path, 'f107_monthly_' +
                                          date.strftime('%Y-%m') + '.txt'))
->>>>>>> 1cfdafdc
 
     elif tag == 'all':
         # download from LASP, by year
@@ -459,9 +411,7 @@
         data.to_csv(os.path.join(data_path, 'f107_1947_to_' +
                                  now.strftime('%Y-%m-%d') + '.txt'))
 
-<<<<<<< HEAD
-=======
-    elif tag == 'prelim':   
+    elif tag == 'prelim':
         import ftplib
         from ftplib import FTP
         import sys
@@ -505,7 +455,7 @@
                     ftp.retrbinary('RETR ' + fname,
                                    open(saved_fname, 'wb').write)
                     downloaded = True
-                    
+
                 except ftplib.error_perm as exception:
                     # Test for an error
                     if str(exception.args[0]).split(" ", 1)[0] != '550':
@@ -546,7 +496,6 @@
                                today.strftime('%Y-%m-%d') + '.txt')
         rewrite_daily_file(today.year, outfile, r.text)
 
->>>>>>> 1cfdafdc
     elif tag == 'forecast':
         import requests
         print('This routine can only download the current forecast, not ' +
@@ -649,6 +598,7 @@
 
     return dates, values
 
+
 def rewrite_daily_file(year, outfile, lines):
     """ Rewrite the SWPC Daily Solar Data files
 
@@ -696,6 +646,7 @@
 
     return
 
+
 def parse_daily_solar_data(data_lines, year, optical):
     """ Parse the data in the SWPC daily solar index file
 
@@ -725,7 +676,7 @@
     optical_keys = ['o1_flare', 'o2_flare', 'o3_flare']
     xray_keys = ['c_flare', 'm_flare', 'x_flare']
     values = {kk: list() for kk in val_keys}
-    
+
     # Cycle through each line in this file
     for line in data_lines:
         # Split the line on whitespace
@@ -737,7 +688,7 @@
 
         # Format the data values
         j = 0
-        for i,kk in enumerate(val_keys):
+        for i, kk in enumerate(val_keys):
             if year == 1994 and kk == 'new_reg':
                 # New regions only in files after 1994
                 val = -999
@@ -758,6 +709,7 @@
 
     return dates, values
 
+
 def calc_f107a(f107_inst, f107_name='f107', f107a_name='f107a', min_pnts=41):
     """ Calculate the 81 day mean F10.7
 
@@ -794,13 +746,13 @@
         fill_val = f107_inst.meta[f107_name][f107_inst.meta.fill_label]
     else:
         fill_val = np.nan
-    
+
     # Calculate the rolling mean.  Since these values are centered but rolling
     # function doesn't allow temporal windows to be calculated this way, create
     # a hack for this.
     #
-    # Ensure the data are evenly sampled at a daily frequency, since this is how
-    # often F10.7 is calculated.
+    # Ensure the data are evenly sampled at a daily frequency, since this is
+    # how often F10.7 is calculated.
     f107_fill = f107_inst.data.resample('1D').fillna(method=None)
 
     # Replace the time index with an ordinal
