--- conflicted
+++ resolved
@@ -40,13 +40,9 @@
 name = 'dst'
 tags = {'': ''}
 sat_ids = {'': ['']}
-<<<<<<< HEAD
 _test_dates = {'': {'': dt.datetime(2007, 1, 1)}}
-=======
-_test_dates = {'': {'': pysat.datetime(2007, 1, 1)}}
 # Other tags assumed to be True
 _test_download_travis = {'': {'': False}}
->>>>>>> 5f4a3f07
 
 
 def load(fnames, tag=None, sat_id=None):
